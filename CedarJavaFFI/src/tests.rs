--- conflicted
+++ resolved
@@ -509,11 +509,7 @@
     #[test]
     #[should_panic]
     fn validate_entities_invalid_json_fails() {
-<<<<<<< HEAD
-        call_cedar("ValidateEntities", "{]");
-=======
         let result = call_cedar("ValidateEntities", "{]");
->>>>>>> c97dc032
     }
 
     #[test]
@@ -544,12 +540,8 @@
         let result = call_cedar("ValidateEntities", json_data.to_string().as_str());
         assert_failure(result.clone());
 
-<<<<<<< HEAD
-        assert!(result.contains("unknown field `shape44`, expected `memberOfTypes` or `shape`"));
-=======
         assert!(result
             .contains("unknown field `shape44`, expected one of `memberOfTypes`, `shape`, `tags`"));
->>>>>>> c97dc032
     }
 
     #[test]
