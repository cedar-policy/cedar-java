/*
 * Copyright 2022-2023 Amazon.com, Inc. or its affiliates. All Rights Reserved.
 *
 * Licensed under the Apache License, Version 2.0 (the "License");
 * you may not use this file except in compliance with the License.
 * You may obtain a copy of the License at
 *
 *      https://www.apache.org/licenses/LICENSE-2.0
 *
 * Unless required by applicable law or agreed to in writing, software
 * distributed under the License is distributed on an "AS IS" BASIS,
 * WITHOUT WARRANTIES OR CONDITIONS OF ANY KIND, either express or implied.
 * See the License for the specific language governing permissions and
 * limitations under the License.
 */

package com.cedarpolicy;

<<<<<<< HEAD
import com.cedarpolicy.model.policy.PolicySet;
import com.cedarpolicy.model.schema.Schema;
import com.cedarpolicy.serializer.PolicySetSerializer;
import com.cedarpolicy.serializer.SchemaSerializer;
=======
import com.cedarpolicy.model.entity.Entity;
import com.cedarpolicy.model.schema.Schema;
import com.cedarpolicy.model.slice.Slice;
import com.cedarpolicy.serializer.EntitySerializer;
import com.cedarpolicy.serializer.SchemaSerializer;
import com.cedarpolicy.serializer.SliceSerializer;
>>>>>>> 293016fe
import com.cedarpolicy.serializer.ValueDeserializer;
import com.cedarpolicy.serializer.ValueSerializer;
import com.cedarpolicy.value.Value;
import com.fasterxml.jackson.databind.ObjectMapper;
import com.fasterxml.jackson.databind.ObjectReader;
import com.fasterxml.jackson.databind.ObjectWriter;
import com.fasterxml.jackson.databind.module.SimpleModule;
import com.fasterxml.jackson.datatype.jdk8.Jdk8Module;

final class CedarJson {
    private static final ObjectMapper OBJECT_MAPPER = createObjectMapper();

    private CedarJson() {
        throw new IllegalStateException("Utility class");
    }

    public static ObjectMapper objectMapper() {
        return OBJECT_MAPPER;
    }

    public static ObjectWriter objectWriter() {
        return OBJECT_MAPPER.writer();
    }

    public static ObjectReader objectReader() {
        return OBJECT_MAPPER.reader();
    }

    private static ObjectMapper createObjectMapper() {
        final ObjectMapper mapper = new ObjectMapper();

        final SimpleModule module = new SimpleModule();
<<<<<<< HEAD
=======
        module.addSerializer(Entity.class, new EntitySerializer());
        module.addSerializer(Schema.class, new SchemaSerializer());
        module.addSerializer(Slice.class, new SliceSerializer());
>>>>>>> 293016fe
        module.addSerializer(Value.class, new ValueSerializer());
        module.addDeserializer(Value.class, new ValueDeserializer());
        module.addSerializer(PolicySet.class, new PolicySetSerializer());
        module.addSerializer(Schema.class, new SchemaSerializer());
        mapper.registerModule(module);
        mapper.registerModule(new Jdk8Module());

        return mapper;
    }
}<|MERGE_RESOLUTION|>--- conflicted
+++ resolved
@@ -16,19 +16,12 @@
 
 package com.cedarpolicy;
 
-<<<<<<< HEAD
+import com.cedarpolicy.model.entity.Entity;
 import com.cedarpolicy.model.policy.PolicySet;
 import com.cedarpolicy.model.schema.Schema;
+import com.cedarpolicy.serializer.EntitySerializer;
 import com.cedarpolicy.serializer.PolicySetSerializer;
 import com.cedarpolicy.serializer.SchemaSerializer;
-=======
-import com.cedarpolicy.model.entity.Entity;
-import com.cedarpolicy.model.schema.Schema;
-import com.cedarpolicy.model.slice.Slice;
-import com.cedarpolicy.serializer.EntitySerializer;
-import com.cedarpolicy.serializer.SchemaSerializer;
-import com.cedarpolicy.serializer.SliceSerializer;
->>>>>>> 293016fe
 import com.cedarpolicy.serializer.ValueDeserializer;
 import com.cedarpolicy.serializer.ValueSerializer;
 import com.cedarpolicy.value.Value;
@@ -61,16 +54,11 @@
         final ObjectMapper mapper = new ObjectMapper();
 
         final SimpleModule module = new SimpleModule();
-<<<<<<< HEAD
-=======
         module.addSerializer(Entity.class, new EntitySerializer());
         module.addSerializer(Schema.class, new SchemaSerializer());
-        module.addSerializer(Slice.class, new SliceSerializer());
->>>>>>> 293016fe
+        module.addSerializer(PolicySet.class, new PolicySetSerializer());
         module.addSerializer(Value.class, new ValueSerializer());
         module.addDeserializer(Value.class, new ValueDeserializer());
-        module.addSerializer(PolicySet.class, new PolicySetSerializer());
-        module.addSerializer(Schema.class, new SchemaSerializer());
         mapper.registerModule(module);
         mapper.registerModule(new Jdk8Module());
 
