--- conflicted
+++ resolved
@@ -76,15 +76,15 @@
 
     /** Internal representation of the response from a query evaluation. */
     public static class InterfaceResponse {
-        
+
         private final Decision decision;
 
         private final Diagnostics diagnostics;
-
+    
         /**
          * Read the response from a JSON object.
          *
-         * @param decision authorization decision for the given query
+         * @param decision authorization decision for the given request
          * @param diagnostics a collection of policies that contributed to the result and any errors
          *     that might have happened during evaluation
          */
@@ -100,13 +100,7 @@
     /**
      * Construct an authorization response.
      *
-<<<<<<< HEAD
      * @param response response returned by the authorization engine
-=======
-     * @param decision authorization decision for the given request
-     * @param diagnostics a collection of policies that contributed to the result and any errors
-     *     that might have happened during evaluation
->>>>>>> b53563e9
      */
     @JsonCreator
     public AuthorizationResponse(@JsonProperty("response") InterfaceResponse response) {
