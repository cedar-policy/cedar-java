--- conflicted
+++ resolved
@@ -141,12 +141,9 @@
      * schema-based parsing of `context` (false) or also for request validation
      * (true). No effect if `schema` is not provided.
      */
-<<<<<<< HEAD
-    public AuthorizationRequest(Optional<Entity> principal, Entity action, Optional<Entity> resource,
+
+    public AuthorizationRequest(Entity principal, Entity action, Entity resource,
                                 Optional<Map<String, Value>> context, Optional<Schema> schema, boolean enableRequestValidation) {
-=======
-    public AuthorizationRequest(Entity principal, Entity action, Entity resource, Optional<Map<String, Value>> context, Optional<Schema> schema, boolean enableRequestValidation) {
->>>>>>> 5d7b8bfd
         this(
             principal.getEUID(),
             action.getEUID(),
