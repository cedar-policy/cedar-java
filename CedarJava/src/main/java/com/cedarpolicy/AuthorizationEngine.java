/*
 * Copyright 2022-2023 Amazon.com, Inc. or its affiliates. All Rights Reserved.
 *
 * Licensed under the Apache License, Version 2.0 (the "License");
 * you may not use this file except in compliance with the License.
 * You may obtain a copy of the License at
 *
 *      https://www.apache.org/licenses/LICENSE-2.0
 *
 * Unless required by applicable law or agreed to in writing, software
 * distributed under the License is distributed on an "AS IS" BASIS,
 * WITHOUT WARRANTIES OR CONDITIONS OF ANY KIND, either express or implied.
 * See the License for the specific language governing permissions and
 * limitations under the License.
 */

package com.cedarpolicy;

import com.cedarpolicy.model.AuthorizationRequest;
import com.cedarpolicy.model.AuthorizationResponse;
import com.cedarpolicy.model.ValidationRequest;
import com.cedarpolicy.model.ValidationResponse;
import com.cedarpolicy.model.exception.AuthException;
import com.cedarpolicy.model.exception.BadRequestException;
import com.cedarpolicy.model.slice.Slice;

/**
 * Implementations of the AuthorizationEngine interface invoke Cedar to respond to an authorization
 * or validation request. For authorization, the input includes the relevant slice of the policy for
 * Cedar to consider. Clients can provide a slice in the form of Java objects constructed by the
 * API, which will be converted to JSON internally. It is the client’s responsibility to ensure that
 * all relevant policy information is within the slice.
 *
 * <p>Note that Cedar does not have intrinsic limits on the sizes / number of policies. We could not
 * set such a limit as well as you, the user of the Cedar library. As such, it is your
 * responsibility to choose and enforce these limits.
 */
public interface AuthorizationEngine {
    /**
     * Asks whether the given AuthorizationRequest <code>q</code> is approved by the policies and
     * entity hierarchy given in the <code>slice</code>.
     *
     * @param request The request to evaluate
     * @param slice The slice to evaluate against
<<<<<<< HEAD
     * @return The result of the query evaluation
     * @throws BadRequestException if any errors were found in the syntax of the policies.
     * @throws AuthException On failure to make the authorization query. Note that errors inside the
=======
     * @return The result of the request evaluation
     * @throws AuthException On failure to make the authorization request. Note that errors inside the
>>>>>>> b53563e9
     *     authorization engine are included in the <code>errors</code> field on the
     *     AuthorizationResponse.
     */
    AuthorizationResponse isAuthorized(AuthorizationRequest request, Slice slice) throws AuthException;

    /**
     * Asks whether the policies in the given {@link ValidationRequest} <code>q</code> are correct
     * when validated against the schema it describes.
     *
     * @param request The request containing the policies to validate and the schema to validate them
     *     against.
     * @return A {@link ValidationResponse} describing any validation errors found in the policies.
     * @throws BadRequestException if any errors were found in the syntax of the policies.
     * @throws AuthException if any internal errors occurred while validating the policies.
     */
    ValidationResponse validate(ValidationRequest request) throws AuthException;

    /**
     * Get the Cedar language major version (e.g., "1.2") used by this CedarJava library.
     *
     * @return The Cedar language major version supported
     */
    static String getCedarLangVersion() {
        return "2.3";
    }
}<|MERGE_RESOLUTION|>--- conflicted
+++ resolved
@@ -42,14 +42,9 @@
      *
      * @param request The request to evaluate
      * @param slice The slice to evaluate against
-<<<<<<< HEAD
-     * @return The result of the query evaluation
+     * @return The result of the request evaluation
      * @throws BadRequestException if any errors were found in the syntax of the policies.
-     * @throws AuthException On failure to make the authorization query. Note that errors inside the
-=======
-     * @return The result of the request evaluation
      * @throws AuthException On failure to make the authorization request. Note that errors inside the
->>>>>>> b53563e9
      *     authorization engine are included in the <code>errors</code> field on the
      *     AuthorizationResponse.
      */
