--- conflicted
+++ resolved
@@ -8,11 +8,8 @@
 import static org.junit.jupiter.api.Assertions.assertThrows;
 import static org.junit.jupiter.api.Assertions.assertEquals;
 import static org.junit.jupiter.api.Assertions.assertNotEquals;
-<<<<<<< HEAD
-=======
 import static org.junit.jupiter.api.Assertions.assertTrue;
 import static org.junit.jupiter.api.Assertions.fail;
->>>>>>> 4223ef25
 
 public class PolicyTests {
     @Test
@@ -39,70 +36,6 @@
         });
         assertThrows(InternalException.class, () -> {
             Policy.parsePolicyTemplate("permit(principal in ?resource, action, resource);");
-        });
-    }
-<<<<<<< HEAD
-=======
-
-    @Test
-    public void validateTemplateLinkedPolicySuccessTest() {
-        Policy p = new Policy("permit(principal == ?principal, action, resource in ?resource);", null);
-        EntityUID principal1 = EntityUID.parse("Library::User::\"Victor\"").get();
-        EntityUID resource1 = EntityUID.parse("Library::Book::\"The black Swan\"").get();
-
-        Policy p2 = new Policy("permit(principal, action, resource in ?resource);", null);
-        EntityUID resource2 = EntityUID.parse("Library::Book::\"Thinking Fast and Slow\"").get();
-
-        Policy p3 = new Policy("permit(principal == ?principal, action, resource);", null);
-
-        Policy p4 = new Policy("permit(principal, action, resource);", null);
-
-        assertDoesNotThrow(() -> {
-            assertTrue(Policy.validateTemplateLinkedPolicy(p, principal1, resource1));
-            assertTrue(Policy.validateTemplateLinkedPolicy(p2, null, resource2));
-            assertTrue(Policy.validateTemplateLinkedPolicy(p3, principal1, null));
-            assertTrue(Policy.validateTemplateLinkedPolicy(p4, null, null));
-        });
-    }
-    @Test
-    public void validateTemplateLinkedPolicyFailsWhenExpected() {
-        Policy p1 = new Policy("permit(principal, action, resource);", null);
-        EntityUID principal = EntityUID.parse("Library::User::\"Victor\"").get();
-        EntityUID resource = EntityUID.parse("Library::Book::\"Thinking Fast and Slow\"").get();
-
-        Policy p2 = new Policy("permit(principal, action, resource in ?resource);", null);
-
-
-        Policy p3 = new Policy("permit(principal == ?principal, action, resource);", null);
-
-        // fails if we fill either slot in a policy with no slots
-        assertThrows(InternalException.class, () -> {
-            Policy.validateTemplateLinkedPolicy(p1, principal, null);
-        });
-        assertThrows(InternalException.class, () -> {
-            Policy.validateTemplateLinkedPolicy(p1, null, resource);
-        });
-        assertThrows(InternalException.class, () -> {
-            Policy.validateTemplateLinkedPolicy(p1, null, resource);
-        });
-        assertThrows(InternalException.class, () -> {
-            Policy.validateTemplateLinkedPolicy(p1, principal, resource);
-        });
-
-
-        // fails if we fill both slots or the wrong slot in a policy with one slot
-        assertThrows(InternalException.class, () -> {
-            Policy.validateTemplateLinkedPolicy(p2, principal, null);
-        });
-        assertThrows(InternalException.class, () -> {
-            Policy.validateTemplateLinkedPolicy(p2, principal, resource);
-        });
-
-        assertThrows(InternalException.class, () -> {
-            Policy.validateTemplateLinkedPolicy(p3, null, resource);
-        });
-        assertThrows(InternalException.class, () -> {
-            Policy.validateTemplateLinkedPolicy(p3, principal, resource);
         });
     }
 
@@ -135,5 +68,4 @@
             assertTrue(e.getMessage().contains("expected a static policy, got a template containing the slot ?resource"));
         }
     }
->>>>>>> 4223ef25
 }