/*
 * Copyright 2022-2023 Amazon.com, Inc. or its affiliates. All Rights Reserved.
 *
 * Licensed under the Apache License, Version 2.0 (the "License");
 * you may not use this file except in compliance with the License.
 * You may obtain a copy of the License at
 *
 *      https://www.apache.org/licenses/LICENSE-2.0
 *
 * Unless required by applicable law or agreed to in writing, software
 * distributed under the License is distributed on an "AS IS" BASIS,
 * WITHOUT WARRANTIES OR CONDITIONS OF ANY KIND, either express or implied.
 * See the License for the specific language governing permissions and
 * limitations under the License.
 */

package com.cedarpolicy;

import static org.junit.jupiter.api.Assertions.assertDoesNotThrow;
import static org.junit.jupiter.api.Assertions.assertEquals;
import static org.junit.jupiter.api.Assertions.assertFalse;
import static org.junit.jupiter.api.Assertions.assertTrue;

import com.cedarpolicy.model.AuthorizationRequest;
import com.cedarpolicy.model.AuthorizationResponse;
import com.cedarpolicy.model.ValidationQuery;
import com.cedarpolicy.model.ValidationResult;
import com.cedarpolicy.model.AuthorizationResponse.Decision;
import com.cedarpolicy.model.exception.AuthException;
import com.cedarpolicy.model.exception.BadRequestException;
import com.cedarpolicy.model.schema.Schema;
import com.cedarpolicy.model.slice.BasicSlice;
import com.cedarpolicy.model.slice.Entity;
import com.cedarpolicy.model.slice.Policy;
import com.cedarpolicy.model.slice.Slice;
import com.cedarpolicy.serializer.JsonEUID;
import com.cedarpolicy.value.Value;
import com.fasterxml.jackson.annotation.JsonProperty;
import com.fasterxml.jackson.databind.JsonNode;
import com.fasterxml.jackson.databind.ObjectMapper;
import com.fasterxml.jackson.databind.annotation.JsonDeserialize;
import edu.umd.cs.findbugs.annotations.SuppressFBWarnings;
import java.io.FileInputStream;
import java.io.IOException;
import java.io.InputStream;
import java.io.UncheckedIOException;
import java.nio.file.Files;
import java.nio.file.Path;
import java.nio.file.Paths;
import java.util.ArrayList;
import java.util.Arrays;
import java.util.HashSet;
import java.util.List;
import java.util.Map;
import java.util.Objects;
import java.util.Optional;
import java.util.Set;
import java.util.stream.Collectors;
import java.util.stream.Stream;
import org.junit.jupiter.api.DynamicContainer;
import org.junit.jupiter.api.DynamicTest;
import org.junit.jupiter.api.TestFactory;

/** Integration tests Used by Cedar / corpus tests saved from the fuzzer. */
public class SharedIntegrationTests {
    private static final ObjectMapper OBJECT_MAPPER = new ObjectMapper();
    private static final String CEDAR_INTEGRATION_TESTS_ROOT =
            Objects.requireNonNull(
                    System.getenv("CEDAR_INTEGRATION_TESTS_ROOT"),
                    "Environment variable CEDAR_INTEGRATION_TESTS_ROOT is required "
                            + "for shared integration tests but is not present.");

    /**
     * For relative paths, return an absolute path rooted in the shared integration test root. For
     * absolute paths, return them unchanged.
     *
     * @param path Path string representing either a relative path for a file in the shared
     *     integration tests, or an absolute path.
     * @return A Path object containing an absolute path.
     */
    private Path resolveIntegrationTestPath(String path) {
        if (Paths.get(path).isAbsolute()) {
            return Paths.get(path);
        } else {
            return Paths.get(CEDAR_INTEGRATION_TESTS_ROOT, path);
        }
    }

    /**
     * Directly corresponds to the structure of the JSON formatted tests files. The fields are
     * populated by Jackson when the test files are deserialized.
     */
    @SuppressWarnings("visibilitymodifier")
    @JsonDeserialize
    private static class JsonTest {
        /**
         * File name of the file containing policies. Path is relative to the integration tests
         * root.
         */
        public String policies;

        /**
         * File name of the file containing entities. Path is relative to the integration tests
         * root.
         */
        public String entities;

        /**
         * File name of the schema file. Path is relative to the integration tests root. Note: This
         * field is currently unused by these tests. The tests should be updated to take advantage
         * of it once there is a Java interface to the validator.
         */
        public String schema;

        /**
         * Whether the given policies are expected to pass the validator with this schema, or not
         */
        @JsonProperty("should_validate")
        public boolean shouldValidate;

        /** List of requests with their expected result. */
        public List<JsonRequest> queries;
    }

    /** Directly corresponds to the structure of a request in the JSON formatted tests files. */
    @SuppressWarnings("visibilitymodifier")
    @JsonDeserialize
    private static class JsonRequest {
        /** Textual description of the request. */
        public String desc;

        /** Principal entity uid used for the request. */
        public String principal;

        /** Action entity uid used for the request. */
        public String action;

        /** Resource entity uid used for the request. */
        public String resource;

        /** Context map used for the request. */
        public Map<String, Value> context;

        /** The expected decision that should be returned by the authorization engine. */
        public AuthorizationResponse.Decision decision;

        /** The expected reason list that should be returned by the authorization engine. */
        public List<String> reasons;

        /** The expected error list that should be returned by the authorization engine. */
        public List<String> errors;
    }

    /**
     * Directly corresponds to the structure of an entity in JSON entity file. Note that it is not
     * quite the same as the Entity class in the main Java API. The attrs map is from String to
     * String, rather than String to Values.
     */
    @SuppressWarnings("visibilitymodifier")
    @JsonDeserialize
    private static class JsonEntity {
        /** Entity uid for the entity. */
        @SuppressFBWarnings(
                value = "UWF_UNWRITTEN_PUBLIC_OR_PROTECTED_FIELD",
                justification = "Initialized by Jackson.")
        public JsonEUID uid;

        /** Entity attributes, where the value string is a Cedar literal value. */
        @SuppressFBWarnings(
                value = "UWF_UNWRITTEN_PUBLIC_OR_PROTECTED_FIELD",
                justification = "Initialized by Jackson.")
        public Map<String, Value> attrs;

        /** List of direct parent entities of this entity. */
        @SuppressFBWarnings(
                value = "UWF_UNWRITTEN_PUBLIC_OR_PROTECTED_FIELD",
                justification = "Initialized by Jackson.")
        public List<JsonEUID> parents;
    }

    /**
     * An array of all the shared test json files (not counting corpus tests). The contents of the
     * files in this array will be executed as integration tests.
     */
    private static final String[] JSON_TEST_FILES = {
       "tests/example_use_cases_doc/1a.json",
       "tests/example_use_cases_doc/2a.json",
       "tests/example_use_cases_doc/2b.json",
       "tests/example_use_cases_doc/2c.json",
       "tests/example_use_cases_doc/3a.json",
       "tests/example_use_cases_doc/3b.json",
       "tests/example_use_cases_doc/3c.json",
       "tests/example_use_cases_doc/4a.json",
       // "tests/example_use_cases_doc/4c.json", // currently disabled because it uses action attributes
       "tests/example_use_cases_doc/4d.json",
       "tests/example_use_cases_doc/4e.json",
       "tests/example_use_cases_doc/4f.json",
       "tests/example_use_cases_doc/5b.json",
       "tests/ip/1.json",
       "tests/ip/2.json",
       "tests/ip/3.json",
       "tests/multi/1.json",
       "tests/multi/2.json",
       "tests/multi/3.json",
       "tests/multi/4.json",
       "tests/multi/5.json",
    };

    /**
     * This method is the main entry point for JUnit. It returns a list of containers, which contain
     * tests for junit to run. JUnit will run all the test returned from this method.
     */
    @TestFactory
    public List<DynamicContainer> integrationTestsFromJson() throws IOException {
        List<DynamicContainer> tests = new ArrayList<>();
        //If we can't find the `cedar` package, don't try to load integration tests.
        //In CI, MUST_RUN_CEDAR_INTEGRATION_TESTS is set
        if(System.getenv("MUST_RUN_CEDAR_INTEGRATION_TESTS") == null && Files.notExists(Paths.get(CEDAR_INTEGRATION_TESTS_ROOT, "corpus_tests"))) {
            return tests;
        }
        // tests other than corpus tests
        for (String testFile : JSON_TEST_FILES) {
            tests.add(loadJsonTests(testFile));
        }
        // corpus tests
       try (Stream<Path> stream =
               Files.list(Paths.get(CEDAR_INTEGRATION_TESTS_ROOT, "corpus_tests"))) {
           stream
                   // ignore non-JSON files
                   .filter(path -> path.getFileName().toString().endsWith(".json"))
                   // ignore files that start with policies_, entities_, or schema_
                   .filter(
                           path ->
                                   !path.getFileName().toString().startsWith("policies_")
                                           && !path.getFileName().toString().startsWith("entities_")
                                           && !path.getFileName().toString().startsWith("schema_"))
                   // add the test
                   .forEach(
                           path -> {
                               try {
                                   tests.add(loadJsonTests(path.toAbsolutePath().toString()));
                               } catch (final IOException e) {
                                   // inside the forEach we can't throw checked exceptions, but we
                                   // can throw this unchecked exception
                                   throw new UncheckedIOException(e);
                               }
                           });
       }
        return tests;
    }

    /**
     * Generates a test container for all the test requests in a json file. Each request is its own
     * test, and all the test in the json file are grouped into the returned container.
     */
    private DynamicContainer loadJsonTests(String jsonFile) throws IOException {
        JsonTest test;
        try (InputStream jsonIn =
                new FileInputStream(resolveIntegrationTestPath(jsonFile).toFile())) {
            test = OBJECT_MAPPER.reader().readValue(jsonIn, JsonTest.class);
        }
        Set<Entity> entities = loadEntities(test.entities);
        Set<Policy> policies = loadPolicies(test.policies);
        Schema schema = loadSchema(test.schema);

        return DynamicContainer.dynamicContainer(
                jsonFile,
                Stream.concat(
                    Stream.of(DynamicTest.dynamicTest(
                                jsonFile + ": validate",
                                () ->
                                    executeJsonValidationTest(policies, schema, test.shouldValidate))),
                    test.queries.stream()
                        .map(
                                request ->
                                        DynamicTest.dynamicTest(
                                                jsonFile + ": " + request.desc,
                                                () ->
<<<<<<< HEAD
                                                        executeJsonQueryTest(
                                                                entities, policies, query,
                                                                schema)))));
=======
                                                        executeJsonRequestTest(
                                                                entities, policies, request,
                                                                schema))));
>>>>>>> 80bd48be
    }

    /**
     * Load all policies from the policy file. The policy file path must be relative to the shared
     * integration test root. This should be the case if the path was obtained from a JsonTest
     * object. Extra processing is required because the test format does not include policy ids, and
     * does not explicit separate policies in a file other than by semicolons.
     */
    private Set<Policy> loadPolicies(String policiesFile) throws IOException {
        String policiesSrc = String.join("\n", Files.readAllLines(resolveIntegrationTestPath(policiesFile)));

        // Get a list of the policy sources for the individual policies in the
        // file by splitting the full policy source on semicolons. This will 
        // break if a semicolon shows up in a string, eid, or comment.
        String[] policyStrings = policiesSrc.split(";");
        // Some of the corpus tests contain semicolons in strings and/or eids.
        // A simple way to check if the code above did the wrong thing in this case
        // is to check for unmatched, unescaped quotes in the resulting policies.
        for (String policyString : policyStrings) {
            if (hasUnmatchedQuote(policyString)) {
                policyStrings = null;
            }
        }
        
        Set<Policy> policies = new HashSet<>();
        if (policyStrings == null) {
            // This case will only be reached for corpus tests.
            // The corpus tests all consist of a single policy, so it is fine to use
            // the full policy source as a single policy.
            policies.add(new Policy(policiesSrc, "policy0"));
        } else {
            for (int i = 0; i < policyStrings.length; i++) {
                // The policy source doesn't include an explicit policy id, but the expected output
                // implicitly assumes policies are numbered by their position in file.
                String policyId = "policy" + i;
                String policySrc = policyStrings[i];
                if (!policySrc.trim().isEmpty()) {
                    policies.add(new Policy(policySrc + ";", policyId));
                }
            }
        }
        return policies;
    }

    /** Check for unmatched quotes. */
    private Boolean hasUnmatchedQuote(String s) {
        // Ignore escaped quotes, i.e. \"
        // Note that backslashes in the regular expression have to be double escaped.
        String new_s = s.replaceAll("\\\\\"", "");
        long count = new_s.chars().filter(ch -> ch == '\"').count();
        return (count % 2 == 1);
    }

    /** Load the schema file. */
    private Schema loadSchema(String schemaFile) throws IOException {
        try (InputStream schemaIn =
                new FileInputStream(resolveIntegrationTestPath(schemaFile).toFile())) {
            return new Schema(OBJECT_MAPPER.reader().readValue(schemaIn, JsonNode.class));
        }
    }

    /**
     * Create an entity from escaped Euids. The escape sequence "__expr" is used as the key for each
     * Euid.
     */
    @SuppressFBWarnings(
            value = "NP_UNWRITTEN_PUBLIC_OR_PROTECTED_FIELD",
            justification = "Initialized by Jackson.")
    private Entity loadEntity(JsonEntity je) {
        HashSet<String> parents = new HashSet<String>();
        je.parents.forEach(p -> parents.add(p.toString()));

        HashSet<JsonEUID> parentEUIDs = new HashSet<>();
        parentEUIDs.addAll(je.parents);

        return new Entity(je.uid, je.attrs, parents, parentEUIDs);
    }

    /**
     * Load all entities from the entity file. The entity file path must be relative to the shared
     * integration test root. This should be the case if the path was obtained from a JsonTest
     * object. The entities loaded directly from JSON require some processing to transform them into
     * Entity objects from the main Java API. The attributes map must be converted to a map to Value
     * objects instead of strings.
     */
    private Set<Entity> loadEntities(String entitiesFile) throws IOException {
        try (InputStream entitiesIn =
                new FileInputStream(resolveIntegrationTestPath(entitiesFile).toFile())) {
            return Arrays.stream(OBJECT_MAPPER.reader().readValue(entitiesIn, JsonEntity[].class))
                    .map(je -> loadEntity(je))
                    .collect(Collectors.toSet());
        }
    }

    /**
<<<<<<< HEAD
     * Check that the outcome of validation matches the expected result.
     */
    private void executeJsonValidationTest(Set<Policy> policies, Schema schema, Boolean shouldValidate) throws AuthException {
        AuthorizationEngine auth = new BasicAuthorizationEngine();
        ValidationQuery validationQuery = new ValidationQuery(schema, policies);
        try {
            ValidationResult result = auth.validate(validationQuery);
            if (shouldValidate) {
                assertTrue(result.getNotes().isEmpty());
            }
        } catch (BadRequestException e) {
            // A `BadRequestException` is the results of a parsing error.
            // Some of our corpus tests fail to parse, so this is safe to ignore.
            assertFalse(shouldValidate);
        }
    }

    /**
     * This method implements the main test logic and assertions for each query. Given a set of
     * entities, set of policies, and a JsonQuery object, it executes the described query and checks
     * that the result is equal to the expected result.
=======
     * This method implements the main test logic and assertions for each request. Given a set of
     * entities, set of policies, and a JsonRequest object, it executes the described request and checks
     * that the result is equal to the excepted result.
>>>>>>> 80bd48be
     */
    private void executeJsonRequestTest(
            Set<Entity> entities, Set<Policy> policies, JsonRequest request, Schema schema) {
        AuthorizationEngine auth = new BasicAuthorizationEngine();
        AuthorizationRequest authRequest =
                new AuthorizationRequest(
<<<<<<< HEAD
                        query.principal == null ? Optional.empty() : Optional.of(query.principal),
                        query.action,
                        query.resource == null ? Optional.empty() : Optional.of(query.resource),
                        Optional.of(query.context),
=======
                        request.principal == null ? Optional.empty() : Optional.of(request.principal),
                        request.action,
                        request.resource == null ? Optional.empty() : Optional.of(request.resource),
                         Optional.of(request.context),
>>>>>>> 80bd48be
                        Optional.of(schema));
        Slice slice = new BasicSlice(policies, entities);
        AuthorizationResponse response = assertDoesNotThrow(() -> auth.isAuthorized(authRequest, slice));

<<<<<<< HEAD
        assertEquals(query.decision, result.getDecision());
        if(result.getErrors().stream().noneMatch(errorMsg -> errorMsg.contains("poorly formed"))) {
            // convert to a HashSet to allow reordering of error messages
            assertEquals(new HashSet<>(query.errors), new HashSet<>(result.getErrors()));
            assertEquals(new HashSet<>(query.reasons), result.getReasons());
        } else {
            // In the case of parse errors ("poorly formed..."), errors may disagree but the
            // decision should be `Deny`.
            assertEquals(query.decision, Decision.Deny);
=======
        assertEquals(request.decision, response.getDecision());
        //Errors can disagree if e.g.,
        // <[error occurred while evaluating policy `policy0`: wrong number of arguments provided to extension function isInRange: expected 2, got 0]>
        // but was: <[couldn't parse policy with id policy0, poorly formed: invalid syntax, expected function, found isInRange]>
        // This skips ~48 tests. Of course, the authorization decision will be the same, even though the error may be different
        //TODO: fix this
        if(response.getErrors().stream().noneMatch(errorMsg -> errorMsg.contains("couldn't parse policy with id"))) {
            assertEquals(request.errors, response.getErrors());
            assertEquals(new HashSet<>(request.reasons), response.getReasons());
>>>>>>> 80bd48be
        }
    }
}<|MERGE_RESOLUTION|>--- conflicted
+++ resolved
@@ -23,8 +23,8 @@
 
 import com.cedarpolicy.model.AuthorizationRequest;
 import com.cedarpolicy.model.AuthorizationResponse;
-import com.cedarpolicy.model.ValidationQuery;
-import com.cedarpolicy.model.ValidationResult;
+import com.cedarpolicy.model.ValidationRequest;
+import com.cedarpolicy.model.ValidationResponse;
 import com.cedarpolicy.model.AuthorizationResponse.Decision;
 import com.cedarpolicy.model.exception.AuthException;
 import com.cedarpolicy.model.exception.BadRequestException;
@@ -276,15 +276,9 @@
                                         DynamicTest.dynamicTest(
                                                 jsonFile + ": " + request.desc,
                                                 () ->
-<<<<<<< HEAD
-                                                        executeJsonQueryTest(
-                                                                entities, policies, query,
-                                                                schema)))));
-=======
                                                         executeJsonRequestTest(
                                                                 entities, policies, request,
-                                                                schema))));
->>>>>>> 80bd48be
+                                                                schema)))));
     }
 
     /**
@@ -380,14 +374,13 @@
     }
 
     /**
-<<<<<<< HEAD
      * Check that the outcome of validation matches the expected result.
      */
     private void executeJsonValidationTest(Set<Policy> policies, Schema schema, Boolean shouldValidate) throws AuthException {
         AuthorizationEngine auth = new BasicAuthorizationEngine();
-        ValidationQuery validationQuery = new ValidationQuery(schema, policies);
+        ValidationRequest validationQuery = new ValidationRequest(schema, policies);
         try {
-            ValidationResult result = auth.validate(validationQuery);
+            ValidationResponse result = auth.validate(validationQuery);
             if (shouldValidate) {
                 assertTrue(result.getNotes().isEmpty());
             }
@@ -399,56 +392,32 @@
     }
 
     /**
-     * This method implements the main test logic and assertions for each query. Given a set of
-     * entities, set of policies, and a JsonQuery object, it executes the described query and checks
-     * that the result is equal to the expected result.
-=======
      * This method implements the main test logic and assertions for each request. Given a set of
      * entities, set of policies, and a JsonRequest object, it executes the described request and checks
-     * that the result is equal to the excepted result.
->>>>>>> 80bd48be
+     * that the result is equal to the expected result.
      */
     private void executeJsonRequestTest(
             Set<Entity> entities, Set<Policy> policies, JsonRequest request, Schema schema) {
         AuthorizationEngine auth = new BasicAuthorizationEngine();
         AuthorizationRequest authRequest =
                 new AuthorizationRequest(
-<<<<<<< HEAD
-                        query.principal == null ? Optional.empty() : Optional.of(query.principal),
-                        query.action,
-                        query.resource == null ? Optional.empty() : Optional.of(query.resource),
-                        Optional.of(query.context),
-=======
                         request.principal == null ? Optional.empty() : Optional.of(request.principal),
                         request.action,
                         request.resource == null ? Optional.empty() : Optional.of(request.resource),
-                         Optional.of(request.context),
->>>>>>> 80bd48be
+                        Optional.of(request.context),
                         Optional.of(schema));
         Slice slice = new BasicSlice(policies, entities);
         AuthorizationResponse response = assertDoesNotThrow(() -> auth.isAuthorized(authRequest, slice));
 
-<<<<<<< HEAD
-        assertEquals(query.decision, result.getDecision());
-        if(result.getErrors().stream().noneMatch(errorMsg -> errorMsg.contains("poorly formed"))) {
+        assertEquals(request.decision, response.getDecision());
+        if(response.getErrors().stream().noneMatch(errorMsg -> errorMsg.contains("poorly formed"))) {
             // convert to a HashSet to allow reordering of error messages
-            assertEquals(new HashSet<>(query.errors), new HashSet<>(result.getErrors()));
-            assertEquals(new HashSet<>(query.reasons), result.getReasons());
+            assertEquals(new HashSet<>(request.errors), new HashSet<>(response.getErrors()));
+            assertEquals(new HashSet<>(request.reasons), response.getReasons());
         } else {
             // In the case of parse errors ("poorly formed..."), errors may disagree but the
             // decision should be `Deny`.
-            assertEquals(query.decision, Decision.Deny);
-=======
-        assertEquals(request.decision, response.getDecision());
-        //Errors can disagree if e.g.,
-        // <[error occurred while evaluating policy `policy0`: wrong number of arguments provided to extension function isInRange: expected 2, got 0]>
-        // but was: <[couldn't parse policy with id policy0, poorly formed: invalid syntax, expected function, found isInRange]>
-        // This skips ~48 tests. Of course, the authorization decision will be the same, even though the error may be different
-        //TODO: fix this
-        if(response.getErrors().stream().noneMatch(errorMsg -> errorMsg.contains("couldn't parse policy with id"))) {
-            assertEquals(request.errors, response.getErrors());
-            assertEquals(new HashSet<>(request.reasons), response.getReasons());
->>>>>>> 80bd48be
+            assertEquals(request.decision, Decision.Deny);
         }
     }
 }