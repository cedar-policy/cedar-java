--- conflicted
+++ resolved
@@ -8,11 +8,8 @@
 This package depends on [Cedar](https://www.cedarpolicy.com/), a library
 that needs to be compiled so that it can be run on the used platform.
 
-<<<<<<< HEAD
 You need to ensure the `CEDAR_JAVA_FFI_LIB` variable is set correctly. Typically running `config.sh` will set this for you.
-=======
 
->>>>>>> a223fd43
 ### Building
 - Ensure Rust, Gradle and a JDK are installed.
 - clone `cedar-policy/cedar` into `cedar-java/cedar` (you don't have to build it)
@@ -44,8 +41,4 @@
 
 ## License
 
-<<<<<<< HEAD
-This project is licensed under the Apache-2.0 License.
-=======
-This project is licensed under the Apache-2.0 License.
->>>>>>> a223fd43
+This project is licensed under the Apache-2.0 License.